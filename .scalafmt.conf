--- conflicted
+++ resolved
@@ -1,6 +1,3 @@
-<<<<<<< HEAD
-version=3.2.1
-=======
 version=3.1.2
 runner.dialect = scala212
 fileOverride {
@@ -8,7 +5,6 @@
     runner.dialect = scala213
   }
 }
->>>>>>> b8c70a4b
 maxColumn = 110
 docstrings.style = Asterisk
 newlines.alwaysBeforeMultilineDef = false
