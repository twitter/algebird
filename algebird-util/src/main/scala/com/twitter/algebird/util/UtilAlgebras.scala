--- conflicted
+++ resolved
@@ -53,28 +53,4 @@
 
   implicit def trySemigroup[T: Semigroup]: Semigroup[Try[T]] = new ApplicativeSemigroup[T, Try]
   implicit def tryMonoid[T: Monoid]: Monoid[Try[T]] = new ApplicativeMonoid[T, Try]
-
-  @deprecated("futureGroup is broken and will be removed at the next minor version bump", since = "0.12.3")
-  implicit def futureGroup[T: Group]: Group[Future[T]] = new ApplicativeGroup[T, Future]
-
-  @deprecated("futureRing is broken and will be removed at the next minor version bump", since = "0.12.3")
-  implicit def futureRing[T: Ring]: Ring[Future[T]] = new ApplicativeRing[T, Future]
-<<<<<<< HEAD
-=======
-
-  @deprecated("futureField is broken and will be removed at the next minor version bump", since = "0.12.3")
-  implicit def futureField[T: Field]: Field[Future[T]] = new ApplicativeField[T, Future]
->>>>>>> 3c0d3a5a
-
-  @deprecated("tryGroup is broken and will be removed at the next minor version bump", since = "0.12.3")
-  implicit def tryGroup[T: Group]: Group[Try[T]] = new ApplicativeGroup[T, Try]
-
-  @deprecated("tryRing is broken and will be removed at the next minor version bump", since = "0.12.3")
-  implicit def tryRing[T: Ring]: Ring[Try[T]] = new ApplicativeRing[T, Try]
-<<<<<<< HEAD
-=======
-
-  @deprecated("tryField is broken and will be removed at the next minor version bump", since = "0.12.3")
-  implicit def tryField[T: Field]: Field[Try[T]] = new ApplicativeField[T, Try]
->>>>>>> 3c0d3a5a
 }