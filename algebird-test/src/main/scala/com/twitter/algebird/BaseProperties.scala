/*
Copyright 2012 Twitter, Inc.

Licensed under the Apache License, Version 2.0 (the "License");
you may not use this file except in compliance with the License.
You may obtain a copy of the License at

http://www.apache.org/licenses/LICENSE-2.0

Unless required by applicable law or agreed to in writing, software
distributed under the License is distributed on an "AS IS" BASIS,
WITHOUT WARRANTIES OR CONDITIONS OF ANY KIND, either express or implied.
See the License for the specific language governing permissions and
limitations under the License.
*/

package com.twitter.algebird

import org.scalacheck.{Arbitrary, Gen, Prop}
import org.scalacheck.Prop.forAll

import scala.math.Equiv

/**
 * Base properties useful for all tests using Algebird's typeclasses.
 */
object BaseProperties extends MetricProperties {
  val arbReasonableBigDecimals: Arbitrary[BigDecimal] = Arbitrary(
    for {
      scale <- Gen.choose(-128, +128)
      base <- implicitly[Arbitrary[BigInt]].arbitrary
    } yield {
      (BigDecimal(base) * BigDecimal(10).pow(scale))
    })

  @deprecated(
    "Please use Equiv.universal, or the Equiv version of tests",
    since = "0.12.3")
  def defaultEq[T](t0: T, t1: T): Boolean = t0 == t1

  def approxEq(eps: Double)(f1: Double, f2: Double): Boolean =
    (scala.math.abs(f1 - f2) / scala.math.abs(f2)) < eps

  trait HigherEq[M[_]] {
    def apply[T](m: M[T], n: M[T]): Boolean
  }

  class DefaultHigherEq[M[_]] extends HigherEq[M] {
    override def apply[T](m: M[T], n: M[T]) = m == n
  }

  def isNonZero[V: Semigroup](v: V): Boolean =
    implicitly[Semigroup[V]] match {
      case mon: Monoid[_] => mon.isNonZero(v)
      case _ => true
    }

  // Associative
  def isAssociative[T: Semigroup: Arbitrary]: Prop = isAssociativeDifferentTypes[T, T]

  def isAssociativeDifferentTypes[T: Semigroup, U <: T: Arbitrary]: Prop =
    isAssociativeEquiv[T, U]

  @deprecated("use isAssociativeEquiv[T, U] with implicit Equiv[T] instance", since = "0.12.3")
  def isAssociativeEq[T: Semigroup, U <: T: Arbitrary](eqfn: (T, T) => Boolean): Prop = {
    implicit val eq: Equiv[T] = Equiv.fromFunction(eqfn)
    isAssociativeEquiv[T, U]
  }

  def isAssociativeEquiv[T: Semigroup: Equiv, U <: T: Arbitrary]: Prop =
    'isAssociativeEq |: forAll { (a: U, b: U, c: U) =>
      val semi = implicitly[Semigroup[T]]
      Equiv[T].equiv(semi.plus(a, semi.plus(b, c)), semi.plus(semi.plus(a, b), c))
    }

  // Commutative
  def isCommutative[T: Semigroup: Arbitrary]: Prop = {
    implicit val eq: Equiv[T] = Equiv.universal
    isCommutativeEquiv[T]
  }

  @deprecated("use isCommutativeEquiv[T] with implicit Equiv[T] instance", since = "0.12.3")
  def isCommutativeEq[T: Semigroup: Arbitrary](eqfn: (T, T) => Boolean): Prop = {
    implicit val eq: Equiv[T] = Equiv.fromFunction(eqfn)
    isCommutativeEquiv[T]
  }

  def isCommutativeEquiv[T: Semigroup: Arbitrary: Equiv]: Prop =
    'isCommutativeEq |: forAll { (a: T, b: T) =>
      val semi = implicitly[Semigroup[T]]
      Equiv[T].equiv(semi.plus(a, b), semi.plus(b, a))
    }

  // Semigroup Laws
  def semigroupSumWorks[T: Semigroup: Arbitrary: Equiv]: Prop =
    'semigroupSumWorks |: forAll { (head: T, tail: List[T]) =>
      Equiv[T].equiv(
        Semigroup.sumOption(head :: tail).get,
        tail.foldLeft(head)(Semigroup.plus(_, _))
      )
    }

  def semigroupLaws[T: Semigroup: Arbitrary]: Prop = {
    implicit val eq: Equiv[T] = Equiv.universal
    semigroupLawsEquiv[T]
  }

  @deprecated("use semigroupLawsEquiv[T] with implicit Equiv[T] instance", since = "0.12.3")
  def semigroupLawsEq[T: Semigroup: Arbitrary](eqfn: (T, T) => Boolean): Prop = {
    implicit val eq: Equiv[T] = Equiv.fromFunction(eqfn)
    semigroupLawsEquiv[T]
  }

  def semigroupLawsEquiv[T: Semigroup: Arbitrary: Equiv]: Prop =
    isAssociativeEquiv[T, T] && semigroupSumWorks[T]

  // Commutative Semigroup Laws
  def commutativeSemigroupLaws[T: Semigroup: Arbitrary]: Prop = {
    implicit val eq: Equiv[T] = Equiv.universal
    commutativeSemigroupLawsEquiv[T]
  }

  @deprecated("use commutativeSemigroupLawsEquiv[T] with implicit Equiv[T] instance", since = "0.12.3")
  def commutativeSemigroupLawsEq[T: Semigroup: Arbitrary](eqfn: (T, T) => Boolean): Prop = {
    implicit val eq: Equiv[T] = Equiv.fromFunction(eqfn)
    commutativeSemigroupLawsEquiv[T]
  }

  def commutativeSemigroupLawsEquiv[T: Semigroup: Arbitrary: Equiv]: Prop =
    semigroupLawsEquiv[T] && isCommutativeEquiv[T]

  def isNonZeroWorksMonoid[T: Monoid: Arbitrary: Equiv]: Prop =
    'isNonZeroWorksMonoid |: forAll { (a: T, b: T) =>
      val aIsLikeZero = Monoid.zeroEquiv[T].equiv(Monoid.plus(a, b), b)
      Monoid.isNonZero(a) || aIsLikeZero
    }

  def isNonZeroWorksRing[T: Ring: Arbitrary]: Prop =
    'isNonZeroWorksRing |: forAll { (a: T, b: T) =>
      implicit val monT: Monoid[T] = implicitly[Ring[T]]
      val prodZero = !monT.isNonZero(Ring.times(a, b))
      (Monoid.isNonZero(a) && Monoid.isNonZero(b)) || prodZero
    }

  def weakZeroDifferentTypes[T: Monoid, U <: T: Arbitrary]: Prop = {
    implicit val eq: Equiv[T] = Equiv.universal
    weakZeroDifferentTypesEquiv[T, U]
  }

  def weakZeroDifferentTypesEquiv[T: Monoid: Equiv, U <: T: Arbitrary]: Prop =
    'weakZeroDifferentTypes |: forAll { (a: U) =>
      val mon = implicitly[Monoid[T]]
      val zero = mon.zero
      // Some types, e.g. Maps, are not totally equal for all inputs
      // (i.e. zero values removed)
      Equiv[T].equiv(mon.plus(a, zero), mon.plus(zero, a))
    }

  def weakZero[T: Monoid: Arbitrary]: Prop = {
    implicit val eq: Equiv[T] = Equiv.universal
    weakZeroEquiv[T]
  }

  def weakZeroEquiv[T: Monoid: Arbitrary: Equiv]: Prop =
    weakZeroDifferentTypesEquiv[T, T]

  def validZero[T: Monoid: Arbitrary]: Prop = {
    implicit val eq: Equiv[T] = Equiv.universal
    validZeroEquiv[T]
  }

  @deprecated("use validZeroEquiv[T] with implicit Equiv[T] instance", since = "0.12.3")
  def validZeroEq[T: Monoid: Arbitrary](eqfn: (T, T) => Boolean): Prop = {
    implicit val eq: Equiv[T] = Equiv.fromFunction(eqfn)
    validZeroEquiv[T]
  }

  def validZeroEquiv[T: Monoid: Arbitrary: Equiv]: Prop =
    'validZeroEq |: forAll { (a: T) =>
      val mon = implicitly[Monoid[T]]
      val zero = mon.zero
      Equiv[T].equiv(a, mon.plus(a, zero)) &&
      Equiv[T].equiv(mon.plus(zero, a), a) &&
      Equiv[T].equiv(mon.plus(a, zero), mon.plus(zero, a))
    }

  def monoidLaws[T: Monoid: Arbitrary]: Prop = {
    implicit val eq: Equiv[T] = Equiv.universal
    monoidLawsEquiv[T]
  }

  @deprecated("use monoidLawsEquiv[T] with implicit Equiv[T] instance", since = "0.12.3")
  def monoidLawsEq[T: Monoid: Arbitrary](eqfn: (T, T) => Boolean): Prop = {
    implicit val eq: Equiv[T] = Equiv.fromFunction(eqfn)
    monoidLawsEquiv[T]
  }

  def monoidLawsEquiv[T: Monoid: Arbitrary: Equiv]: Prop =
    validZeroEquiv[T] && semigroupLawsEquiv[T] && isNonZeroWorksMonoid[T]

  def commutativeMonoidLaws[T: Monoid: Arbitrary]: Prop = {
    implicit val eq: Equiv[T] = Equiv.universal
    commutativeMonoidLawsEquiv[T]
  }

  @deprecated("use commutativeMonoidLawsEquiv[T] with implicit Equiv[T] instance", since = "0.12.3")
  def commutativeMonoidLawsEq[T: Monoid: Arbitrary](eqfn: (T, T) => Boolean): Prop = {
    implicit val eq: Equiv[T] = Equiv.fromFunction(eqfn)
    commutativeMonoidLawsEquiv[T]
  }

  def commutativeMonoidLawsEquiv[T: Monoid: Arbitrary: Equiv]: Prop =
    monoidLawsEquiv[T] && isCommutativeEquiv[T]

  def hasAdditiveInversesDifferentTypes[T: Group, U <: T: Arbitrary]: Prop =
    forAll { (a: U) =>
      val grp = implicitly[Group[T]]
      (!grp.isNonZero(grp.plus(grp.negate(a), a))) &&
      (!grp.isNonZero(grp.minus(a, a))) &&
      (!grp.isNonZero(grp.plus(a, grp.negate(a))))
    }

  def hasAdditiveInverses[T: Group: Arbitrary]: Prop =
    hasAdditiveInversesDifferentTypes[T, T]

  def groupLaws[T: Group: Arbitrary]: Prop = {
    implicit val eq: Equiv[T] = Equiv.universal
    groupLawsEquiv[T]
  }

  @deprecated("use groupLawsEquiv[T] with implicit Equiv[T] instance", since = "0.12.3")
  def groupLawsEq[T: Group: Arbitrary](eqfn: (T, T) => Boolean): Prop = {
    implicit val eq: Equiv[T] = Equiv.fromFunction(eqfn)
    groupLawsEquiv[T]
  }

  def groupLawsEquiv[T: Group: Arbitrary: Equiv]: Prop =
    monoidLawsEquiv[T] && hasAdditiveInverses[T]

  // Here are multiplicative properties:
  def validOne[T: Ring: Arbitrary]: Prop = {
    implicit val eq: Equiv[T] = Equiv.universal
    validOneEquiv[T]
  }

  def validOneEquiv[T: Ring: Arbitrary: Equiv]: Prop =
    'validOne |: forAll { (a: T) =>
      val rng = implicitly[Ring[T]]
      Equiv[T].equiv(rng.times(rng.one, a), rng.times(a, rng.one)) &&
      Equiv[T].equiv(a, rng.times(a, rng.one))
    }

  def zeroAnnihilates[T: Ring: Arbitrary]: Prop =
    'zeroAnnihilates |: forAll { (a: T) =>
      val ring = implicitly[Ring[T]]
      (!ring.isNonZero(ring.times(a, ring.zero))) &&
      (!ring.isNonZero(ring.times(ring.zero, a)))
    }

  def isDistributiveDifferentTypes[T: Ring, U <: T: Arbitrary]: Prop = {
    implicit val eq: Equiv[T] = Equiv.universal
    isDistributiveDifferentTypesEquiv[T, U]
  }

  def isDistributiveDifferentTypesEquiv[T: Ring: Equiv, U <: T: Arbitrary]: Prop =
    'isDistributiveDifferentTypes |:
  forAll { (a: U, b: U, c: U) =>
    val rng = implicitly[Ring[T]]
    Equiv[T].equiv(rng.times(a, rng.plus(b, c)), rng.plus(rng.times(a, b), rng.times(a, c))) &&
    Equiv[T].equiv(rng.times(rng.plus(b, c), a), rng.plus(rng.times(b, a), rng.times(c, a)))
  }

  def isDistributive[T: Ring: Arbitrary]: Prop = {
    implicit val eq: Equiv[T] = Equiv.universal
    isDistributiveEquiv[T]
  }

  def isDistributiveEquiv[T: Ring: Arbitrary: Equiv]: Prop =
    isDistributiveDifferentTypesEquiv[T, T]

  def timesIsAssociative[T: Ring: Arbitrary]: Prop = {
    implicit val eq: Equiv[T] = Equiv.universal
    timesIsAssociativeEquiv[T]
  }

  def timesIsAssociativeEquiv[T: Ring: Arbitrary: Equiv]: Prop =
    'timesIsAssociative |: forAll { (a: T, b: T, c: T) =>
      val rng = implicitly[Ring[T]]
      Equiv[T].equiv(rng.times(a, rng.times(b, c)), rng.times(rng.times(a, b), c))
    }

  def pseudoRingLaws[T: Ring: Arbitrary]: Prop = {
    implicit val eq: Equiv[T] = Equiv.universal
    pseudoRingLawsEquiv[T]
  }

  def pseudoRingLawsEquiv[T: Ring: Arbitrary: Equiv]: Prop =
    isDistributiveEquiv[T] && timesIsAssociativeEquiv[T] && groupLawsEquiv[T] &&
  isCommutativeEquiv[T] && isNonZeroWorksRing[T]

  def semiringLaws[T: Ring: Arbitrary]: Prop = {
    implicit val eq: Equiv[T] = Equiv.universal
    semiringLawsEquiv[T]
  }

  def semiringLawsEquiv[T: Ring: Arbitrary: Equiv]: Prop =
    isDistributiveEquiv[T] && timesIsAssociativeEquiv[T] &&
      validOneEquiv[T] && commutativeMonoidLawsEquiv[T] &&
      zeroAnnihilates[T] &&
      isNonZeroWorksRing[T]

<<<<<<< HEAD
  def ringLaws[T: Ring: Arbitrary] = validOne[T] && pseudoRingLaws[T]
=======
  def ringLaws[T: Ring: Arbitrary]: Prop = {
    implicit val eq: Equiv[T] = Equiv.universal
    ringLawsEquiv[T]
  }

  def ringLawsEquiv[T: Ring: Arbitrary: Equiv]: Prop =
    validOneEquiv[T] && pseudoRingLawsEquiv[T]

  def hasMultiplicativeInverse[T: Field: Arbitrary]: Prop =
    'hasMultiplicativeInverse |: forAll { (a: T) =>
      val fld = implicitly[Field[T]]
      (!fld.isNonZero(a)) || {
        val inva = fld.inverse(a)
          (fld.times(inva, a) == fld.one) && (fld.times(a, inva) == fld.one)
      }
    }

  def fieldLaws[T: Field: Arbitrary]: Prop = ringLaws[T] && hasMultiplicativeInverse[T]
>>>>>>> 3c0d3a5a
}<|MERGE_RESOLUTION|>--- conflicted
+++ resolved
@@ -309,9 +309,6 @@
       zeroAnnihilates[T] &&
       isNonZeroWorksRing[T]
 
-<<<<<<< HEAD
-  def ringLaws[T: Ring: Arbitrary] = validOne[T] && pseudoRingLaws[T]
-=======
   def ringLaws[T: Ring: Arbitrary]: Prop = {
     implicit val eq: Equiv[T] = Equiv.universal
     ringLawsEquiv[T]
@@ -319,16 +316,4 @@
 
   def ringLawsEquiv[T: Ring: Arbitrary: Equiv]: Prop =
     validOneEquiv[T] && pseudoRingLawsEquiv[T]
-
-  def hasMultiplicativeInverse[T: Field: Arbitrary]: Prop =
-    'hasMultiplicativeInverse |: forAll { (a: T) =>
-      val fld = implicitly[Field[T]]
-      (!fld.isNonZero(a)) || {
-        val inva = fld.inverse(a)
-          (fld.times(inva, a) == fld.one) && (fld.times(a, inva) == fld.one)
-      }
-    }
-
-  def fieldLaws[T: Field: Arbitrary]: Prop = ringLaws[T] && hasMultiplicativeInverse[T]
->>>>>>> 3c0d3a5a
 }