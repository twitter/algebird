--- conflicted
+++ resolved
@@ -14,13 +14,8 @@
       after_success:
         - bash <(curl -s https://codecov.io/bash)
 
-<<<<<<< HEAD
     - scala: 2.12.10
-      jdk: oraclejdk8
-=======
-    - scala: 2.12.7
       jdk: openjdk8
->>>>>>> 4bb8ffb1
       script: sbt "++$TRAVIS_SCALA_VERSION clean" "++$TRAVIS_SCALA_VERSION test" "scalafmt::test" "test:scalafmt::test" "++$TRAVIS_SCALA_VERSION mimaReportBinaryIssues" "++$TRAVIS_SCALA_VERSION docs/makeMicrosite"
       #script: ./sbt "+++$TRAVIS_SCALA_VERSION clean" "+++$TRAVIS_SCALA_VERSION test" "++$TRAVIS_SCALA_VERSION docs/makeMicrosite"
 
