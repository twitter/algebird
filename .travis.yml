--- conflicted
+++ resolved
@@ -6,12 +6,8 @@
       script: ./sbt ++$TRAVIS_SCALA_VERSION clean test
 
     - scala: 2.11.8
-<<<<<<< HEAD
-      #script: ./sbt ++$TRAVIS_SCALA_VERSION clean coverage test coverageReport mimaReportBinaryIssues
-      script: ./sbt ++$TRAVIS_SCALA_VERSION clean coverage test coverageReport
-=======
-      script: ./sbt ++$TRAVIS_SCALA_VERSION clean coverage test coverageReport mimaReportBinaryIssues docs/makeMicrosite
->>>>>>> 2c5aa7ad
+      #script: ./sbt ++$TRAVIS_SCALA_VERSION clean coverage test coverageReport mimaReportBinaryIssues docs/makeMicrosite
+      script: ./sbt ++$TRAVIS_SCALA_VERSION clean coverage test coverageReport docs/makeMicrosite
       after_success:
         - bash <(curl -s https://codecov.io/bash)
 
