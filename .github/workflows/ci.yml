name: ci
on: [push, pull_request]

jobs:
  checks:
    runs-on: ubuntu-latest
    steps:
      - uses: actions/checkout@v3
      - uses: actions/setup-java@v3
        with:
          cache: "sbt"
          distribution: "temurin"
          java-version: 17
      - run: sbt "; scalafmtCheckAll; scalafmtSbtCheck" "; scalafixEnable; scalafixAll --check"
  test:
    runs-on: ubuntu-latest
    steps:
      - uses: actions/checkout@v3
      - uses: actions/setup-java@v3
        with:
          cache: "sbt"
          distribution: "temurin"
          java-version: ${{matrix.java}}
      - run: sbt "++${{matrix.scala}} test"
    strategy:
      matrix:
        java:
          - 8
          - 11
          - 17
        scala:
          - 2.11.12
<<<<<<< HEAD
          - 2.12.18
          - 2.13.10
=======
          - 2.12.17
          - 2.13.11
>>>>>>> 165e5179
  test-coverage:
    runs-on: ubuntu-latest
    steps:
      - uses: actions/checkout@v3
      - uses: actions/setup-java@v3
        with:
          cache: "sbt"
          distribution: "temurin"
          java-version: 17
      - run: |
          sbt ++2.12.18 coverage test coverageReport
          bash <(curl -s https://codecov.io/bash)
  mimaReport:
    runs-on: ubuntu-latest
    steps:
      - uses: actions/checkout@v3
      - uses: actions/setup-java@v3
        with:
          cache: "sbt"
          distribution: "temurin"
          java-version: ${{matrix.java}}
      - run: sbt "++${{matrix.scala}} mimaReportBinaryIssues"
    strategy:
      matrix:
        java:
          - 8
          - 11
          - 17
        scala:
          - 2.11.12
<<<<<<< HEAD
          - 2.12.18
          - 2.13.10
=======
          - 2.12.17
          - 2.13.11
>>>>>>> 165e5179
  microsite:
    runs-on: ubuntu-latest
    steps:
      - uses: actions/checkout@v3
      - name: Ruby setup
        uses: ruby/setup-ruby@v1
        with:
          ruby-version: 2.6
      - run: |
          gem install sass
          gem install jekyll -v 3.2.1
      - uses: actions/setup-java@v3
        with:
          cache: "sbt"
          distribution: "temurin"
          java-version: 17<|MERGE_RESOLUTION|>--- conflicted
+++ resolved
@@ -30,13 +30,8 @@
           - 17
         scala:
           - 2.11.12
-<<<<<<< HEAD
           - 2.12.18
-          - 2.13.10
-=======
-          - 2.12.17
           - 2.13.11
->>>>>>> 165e5179
   test-coverage:
     runs-on: ubuntu-latest
     steps:
@@ -67,13 +62,8 @@
           - 17
         scala:
           - 2.11.12
-<<<<<<< HEAD
           - 2.12.18
-          - 2.13.10
-=======
-          - 2.12.17
           - 2.13.11
->>>>>>> 165e5179
   microsite:
     runs-on: ubuntu-latest
     steps:
