import algebird._
import com.typesafe.tools.mima.core._
import pl.project13.scala.sbt.JmhPlugin

val algebraVersion = "2.0.0"
val bijectionVersion = "0.9.7"
val javaEwahVersion = "1.1.7"
val kindProjectorVersion = "0.11.2"
val paradiseVersion = "2.1.1"
val quasiquotesVersion = "2.1.0"
val scalaTestVersion = "3.2.3"
val scalaTestPlusVersion = "3.1.0.0-RC2"
<<<<<<< HEAD
val scalacheckVersion = "1.15.2"
val scalaCollectionCompat = "2.3.1"
=======
val scalacheckVersion = "1.15.1"
val scalaCollectionCompat = "2.3.2"
>>>>>>> 99432ee1
val utilVersion = "20.12.0"
val sparkVersion = "2.4.7"

def scalaVersionSpecificFolders(srcBaseDir: java.io.File, scalaVersion: String) =
  CrossVersion.partialVersion(scalaVersion) match {
    case Some((2, y)) if y <= 12 =>
      new java.io.File(s"${srcBaseDir.getPath}-2.12-") :: Nil
    case Some((2, y)) if y >= 13 =>
      new java.io.File(s"${srcBaseDir.getPath}-2.13+") :: Nil
    case _ => Nil
  }

def scalaBinaryVersion(scalaVersion: String) = scalaVersion match {
  case version if version.startsWith("2.11") => "2.11"
  case version if version.startsWith("2.12") => "2.12"
  case version if version.startsWith("2.13") => "2.13"
  case version                               => sys.error(s"unsupported scala version $version")
}

def isScala212x(scalaVersion: String) = scalaBinaryVersion(scalaVersion) == "2.12"
def isScala213x(scalaVersion: String) = scalaBinaryVersion(scalaVersion) == "2.13"

noPublishSettings
crossScalaVersions := Nil

val sharedSettings = Seq(
  organization := "com.twitter",
  scalaVersion := "2.12.12",
  crossScalaVersions := Seq("2.11.12", scalaVersion.value),
  resolvers ++= Seq(
    Opts.resolver.sonatypeSnapshots,
    Opts.resolver.sonatypeReleases
  ),
  parallelExecution in Test := true,
  scalacOptions ++= Seq(
    "-unchecked",
    "-deprecation",
    "-Xlint",
    "-language:implicitConversions",
    "-language:higherKinds",
    "-language:existentials"
  ),
  scalacOptions ++= {
    VersionNumber(scalaVersion.value) match {
      case v if v.matchesSemVer(SemanticSelector("<2.12")) =>
        Seq("-Ywarn-unused", "-Ywarn-unused-import", "-optimize")
      case v if v.matchesSemVer(SemanticSelector(">=2.12")) =>
        val ops = Seq("-Ywarn-unused", "-opt:l:inline", "-opt-inline-from:com.twitter.algebird.**")
        if (v.matchesSemVer(SemanticSelector("2.13.x"))) {
          "-Ymacro-annotations" +: ops
        } else {
          ops
        }
      case _ =>
        Nil
    }
  },
  javacOptions ++= Seq("-target", "1.6", "-source", "1.6"),
  libraryDependencies ++= Seq(
    "junit" % "junit" % "4.13.1" % Test,
    "com.novocode" % "junit-interface" % "0.11" % Test
  ),
  // Publishing options:
  pomIncludeRepository := { x => false },
  pomExtra := (<url>https://github.com/twitter/algebird</url>
    <licenses>
      <license>
        <name>Apache 2</name>
        <url>http://www.apache.org/licenses/LICENSE-2.0.txt</url>
        <distribution>repo</distribution>
        <comments>A business-friendly OSS license</comments>
      </license>
    </licenses>
    <developers>
      <developer>
        <id>oscar</id>
        <name>Oscar Boykin</name>
        <url>http://twitter.com/posco</url>
      </developer>
      <developer>
        <id>sritchie</id>
        <name>Sam Ritchie</name>
        <url>http://twitter.com/sritchie</url>
      </developer>
    </developers>),
  Compile / unmanagedSourceDirectories ++= scalaVersionSpecificFolders(
    (Compile / scalaSource).value,
    scalaVersion.value
  ),
  Test / unmanagedSourceDirectories ++= scalaVersionSpecificFolders(
    (Test / scalaSource).value,
    scalaVersion.value
  ),
  Compile / unmanagedSourceDirectories ++= scalaVersionSpecificFolders(
    (Compile / javaSource).value,
    scalaVersion.value
  )
) ++ mimaSettings

lazy val noPublishSettings = Seq(
  publish / skip := true,
  publish := {},
  publishLocal := {},
  test := {},
  publishArtifact := false
)

// https://github.com/lightbend/mima/issues/388
lazy val mimaSettings = Def.settings(
  mimaBinaryIssueFilters ++= Seq(
    ProblemFilters.exclude[DirectMissingMethodProblem]("com.twitter.algebird.IdentityMonad.*"),
    ProblemFilters.exclude[DirectMissingMethodProblem]("com.twitter.algebird.Averager.*"),
    ProblemFilters.exclude[DirectMissingMethodProblem]("com.twitter.algebird.AveragedGroup.*"),
    ProblemFilters.exclude[DirectMissingMethodProblem]("com.twitter.algebird.MomentsGroup.*"),
    ProblemFilters.exclude[DirectMissingMethodProblem]("com.twitter.algebird.MomentsAggregator.*"),
    ProblemFilters.exclude[DirectMissingMethodProblem]("com.twitter.algebird.NullGroup.*"),
    ProblemFilters.exclude[DirectMissingMethodProblem]("com.twitter.algebird.BigIntRing.*"),
    ProblemFilters.exclude[DirectMissingMethodProblem]("com.twitter.algebird.BitSetLite.*"),
    ProblemFilters.exclude[DirectMissingMethodProblem]("com.twitter.algebird.BooleanRing.*"),
    ProblemFilters.exclude[DirectMissingMethodProblem]("com.twitter.algebird.JBoolRing.*"),
    ProblemFilters.exclude[DirectMissingMethodProblem]("com.twitter.algebird.DoubleRing.*"),
    ProblemFilters.exclude[DirectMissingMethodProblem]("com.twitter.algebird.JDoubleRing.*"),
    ProblemFilters.exclude[DirectMissingMethodProblem]("com.twitter.algebird.JShortRing.*"),
    ProblemFilters.exclude[DirectMissingMethodProblem]("com.twitter.algebird.ShortRing.*"),
    ProblemFilters.exclude[DirectMissingMethodProblem]("com.twitter.algebird.IntRing.*"),
    ProblemFilters.exclude[DirectMissingMethodProblem]("com.twitter.algebird.JIntRing.*"),
    ProblemFilters.exclude[DirectMissingMethodProblem]("com.twitter.algebird.FloatRing.*"),
    ProblemFilters.exclude[DirectMissingMethodProblem]("com.twitter.algebird.JFloatRing.*"),
    ProblemFilters.exclude[DirectMissingMethodProblem]("com.twitter.algebird.LongRing.*"),
    ProblemFilters.exclude[DirectMissingMethodProblem]("com.twitter.algebird.JLongRing.*"),
    ProblemFilters.exclude[DirectMissingMethodProblem]("com.twitter.algebird.BigDecimalRing.*"),
    ProblemFilters.exclude[DirectMissingMethodProblem]("com.twitter.algebird.UnitGroup.*"),
    ProblemFilters.exclude[DirectMissingMethodProblem]("com.twitter.algebird.HLLSeries.*"),
    ProblemFilters.exclude[DirectMissingMethodProblem]("com.twitter.algebird.SparseHLL.*"),
    ProblemFilters.exclude[DirectMissingMethodProblem]("com.twitter.algebird.DenseHLL.*"),
    ProblemFilters.exclude[DirectMissingMethodProblem]("com.twitter.algebird.StringMonoid.*"),
    ProblemFilters.exclude[DirectMissingMethodProblem]("com.twitter.algebird.OrValMonoid.*"),
    ProblemFilters.exclude[DirectMissingMethodProblem]("com.twitter.algebird.AndValMonoid.*"),
    ProblemFilters.exclude[DirectMissingMethodProblem]("com.twitter.algebird.DecayedValueMonoid.*"),
    ProblemFilters.exclude[DirectMissingMethodProblem]("com.twitter.algebird.MinHashSignature.*"),
    ProblemFilters.exclude[DirectMissingMethodProblem]("com.twitter.algebird.statistics.PlainCounter.*"),
    ProblemFilters.exclude[DirectMissingMethodProblem]("com.twitter.algebird.statistics.AtomicCounter.*"),
    ProblemFilters
      .exclude[DirectMissingMethodProblem]("com.twitter.algebird.statistics.GaussianDistributionMonoid.*"),
    ProblemFilters
      .exclude[DirectMissingMethodProblem]("com.twitter.algebird.util.summer.CompactionSize.apply"),
    ProblemFilters
      .exclude[DirectMissingMethodProblem]("com.twitter.algebird.util.summer.FlushFrequency.apply"),
    ProblemFilters
      .exclude[DirectMissingMethodProblem]("com.twitter.algebird.util.summer.MemoryFlushPercent.apply"),
    ProblemFilters
      .exclude[DirectMissingMethodProblem]("com.twitter.algebird.util.summer.UpdateFrequency.apply"),
    ProblemFilters
      .exclude[DirectMissingMethodProblem]("com.twitter.algebird.util.summer.RollOverFrequency.apply"),
    ProblemFilters
      .exclude[DirectMissingMethodProblem]("com.twitter.algebird.util.summer.HeavyHittersPercent.apply"),
    ProblemFilters.exclude[DirectMissingMethodProblem]("com.twitter.algebird.util.summer.BufferSize.apply"),
    ProblemFilters.exclude[DirectMissingMethodProblem]("com.twitter.algebird.util.summer.Compact.apply"),
    ProblemFilters.exclude[IncompatibleSignatureProblem]("com.twitter.algebird.MinHashSignature.*"),
    ProblemFilters.exclude[IncompatibleSignatureProblem]("com.twitter.algebird.MinHasher.*")
  )
)

/**
 * This returns the previous jar we released that is compatible with
 * the current.
 */
val noBinaryCompatCheck = Set[String]("benchmark", "caliper", "spark")

def previousVersion(subProj: String) =
  Some(subProj)
    .filterNot(noBinaryCompatCheck.contains)
    .map(s => "com.twitter" %% ("algebird-" + s) % "0.13.7")

lazy val algebird = Project(id = "algebird", base = file("."))
  .settings(sharedSettings)
  .settings(noPublishSettings)
  .settings(
    coverageExcludedPackages := "<empty>;.*\\.benchmark\\..*",
    mimaFailOnNoPrevious := false
  )
  .aggregate(
    algebirdCore,
    algebirdTest,
    algebirdUtil,
    algebirdBijection,
    algebirdBenchmark,
    algebirdGeneric,
    algebirdSpark
  )

def module(name: String) = {
  val id = "algebird-%s".format(name)
  Project(id = id, base = file(id))
    .settings(sharedSettings ++ Seq(Keys.name := id, mimaPreviousArtifacts := previousVersion(name).toSet))
}

lazy val algebirdCore = module("core").settings(
  crossScalaVersions += "2.13.3",
  initialCommands := """
                     import com.twitter.algebird._
                     """.stripMargin('|'),
  libraryDependencies ++=
    Seq(
      "com.googlecode.javaewah" % "JavaEWAH" % javaEwahVersion,
      "org.typelevel" %% "algebra" % algebraVersion,
      "org.scala-lang" % "scala-reflect" % scalaVersion.value,
      "org.scalatest" %% "scalatest" % scalaTestVersion % "test",
      "org.scala-lang.modules" %% "scala-collection-compat" % scalaCollectionCompat
    ) ++ {
      if (isScala213x(scalaVersion.value)) {
        Seq()
      } else {
        Seq(compilerPlugin(("org.scalamacros" % "paradise" % paradiseVersion).cross(CrossVersion.full)))
      }
    },
  addCompilerPlugin(("org.typelevel" % "kind-projector" % kindProjectorVersion).cross(CrossVersion.full)),
  sourceGenerators in Compile += Def.task {
    GenTupleAggregators.gen((sourceManaged in Compile).value)
  }.taskValue,
  // Scala 2.12's doc task was failing.
  sources in (Compile, doc) ~= (_.filterNot(_.absolutePath.contains("javaapi"))),
  testOptions in Test := Seq(Tests.Argument(TestFrameworks.JUnit, "-a"))
)

lazy val algebirdTest = module("test")
  .settings(
    testOptions in Test ++= Seq(Tests.Argument(TestFrameworks.ScalaCheck, "-verbosity", "4")),
    crossScalaVersions += "2.13.3",
    libraryDependencies ++=
      Seq(
        "org.scalacheck" %% "scalacheck" % scalacheckVersion,
        "org.scalatest" %% "scalatest" % scalaTestVersion,
        "org.scalatestplus" %% "scalatestplus-scalacheck" % scalaTestPlusVersion % "test"
      ) ++ {
        if (isScala213x(scalaVersion.value)) {
          Seq()
        } else {
          Seq(compilerPlugin(("org.scalamacros" % "paradise" % paradiseVersion).cross(CrossVersion.full)))
        }
      },
    addCompilerPlugin(
      ("org.typelevel" % "kind-projector" % kindProjectorVersion).cross(CrossVersion.full)
    )
  )
  .dependsOn(algebirdCore)

lazy val algebirdBenchmark = module("benchmark")
  .settings(JmhPlugin.projectSettings: _*)
  .settings(noPublishSettings)
  .settings(
    coverageExcludedPackages := "com\\.twitter\\.algebird\\.benchmark.*",
    libraryDependencies ++= Seq("com.twitter" %% "bijection-core" % bijectionVersion)
  )
  .dependsOn(algebirdCore, algebirdUtil, algebirdTest % "test->compile")
  .enablePlugins(JmhPlugin)

lazy val algebirdUtil = module("util")
  .settings(
    crossScalaVersions += "2.13.3",
    libraryDependencies ++= Seq("com.twitter" %% "util-core" % utilVersion)
  )
  .dependsOn(algebirdCore, algebirdTest % "test->test")

lazy val algebirdBijection = module("bijection")
  .settings(
    crossScalaVersions += "2.13.3",
    libraryDependencies += "com.twitter" %% "bijection-core" % bijectionVersion
  )
  .dependsOn(algebirdCore, algebirdTest % "test->test")

lazy val algebirdSpark = module("spark")
  .settings(
    libraryDependencies += "org.apache.spark" %% "spark-core" % sparkVersion % "provided",
    scalacOptions := scalacOptions.value
      .filterNot(
        _.contains("inline")
      ) // Disable optimizations for now: https://github.com/scala/bug/issues/11247
  )
  .dependsOn(algebirdCore, algebirdTest % "test->test")

lazy val algebirdGeneric = module("generic")
  .settings(
    crossScalaVersions += "2.13.3",
    libraryDependencies ++= Seq(
      "com.chuusai" %% "shapeless" % "2.3.3",
      "com.github.alexarchambault" %% "scalacheck-shapeless_1.14" % "1.2.5"
    ) ++ {
      if (isScala213x(scalaVersion.value)) {
        Seq()
      } else {
        Seq(compilerPlugin(("org.scalamacros" % "paradise" % paradiseVersion).cross(CrossVersion.full)))
      }
    }
  )
  .dependsOn(algebirdCore, algebirdTest % "test->test")

lazy val docsMappingsAPIDir = settingKey[String]("Name of subdirectory in site target directory for api docs")

lazy val docSettings = Seq(
  micrositeName := "Algebird",
  micrositeDescription := "Abstract Algebra for Scala.",
  micrositeAuthor := "Algebird's contributors",
  micrositeHighlightTheme := "atom-one-light",
  micrositeHomepage := "https://twitter.github.io/algebird",
  micrositeBaseUrl := "algebird",
  micrositeDocumentationUrl := "api",
  micrositeGithubOwner := "twitter",
  micrositeExtraMdFiles := Map(
    file("CONTRIBUTING.md") -> microsites.ExtraMdFileConfig("contributing.md", "contributing")
  ),
  micrositeGithubRepo := "algebird",
  micrositePalette := Map(
    "brand-primary" -> "#5B5988",
    "brand-secondary" -> "#292E53",
    "brand-tertiary" -> "#222749",
    "gray-dark" -> "#49494B",
    "gray" -> "#7B7B7E",
    "gray-light" -> "#E5E5E6",
    "gray-lighter" -> "#F4F3F4",
    "white-color" -> "#FFFFFF"
  ),
  micrositeCompilingDocsTool := WithTut,
  autoAPIMappings := true,
  docsMappingsAPIDir := "api",
  addMappingsToSiteDir(mappings in (ScalaUnidoc, packageDoc), docsMappingsAPIDir),
  ghpagesNoJekyll := false,
  fork in tut := true,
  fork in (ScalaUnidoc, unidoc) := true,
  scalacOptions in (ScalaUnidoc, unidoc) ++= Seq(
    "-doc-source-url",
    "https://github.com/twitter/algebird/tree/develop€{FILE_PATH}.scala",
    "-sourcepath",
    baseDirectory.in(LocalRootProject).value.getAbsolutePath,
    "-diagrams"
  ),
  git.remoteRepo := "git@github.com:twitter/algebird.git",
  includeFilter in makeSite := "*.html" | "*.css" | "*.png" | "*.jpg" | "*.gif" | "*.js" | "*.swf" | "*.yml" | "*.md"
)

// Documentation is generated for projects defined in
// `docsSourcesAndProjects`.
lazy val docs = project
  .enablePlugins(MicrositesPlugin, TutPlugin, ScalaUnidocPlugin, GhpagesPlugin)
  .settings(moduleName := "algebird-docs")
  .settings(sharedSettings)
  .settings(noPublishSettings)
  .settings(docSettings)
  .settings(
    addCompilerPlugin(("org.typelevel" % "kind-projector" % kindProjectorVersion).cross(CrossVersion.full)),
    scalacOptions in Tut ~= (_.filterNot(Set("-Ywarn-unused-import", "-Ywarn-dead-code"))),
    sources in (ScalaUnidoc, unidoc) ~= (_.filterNot(_.absolutePath.contains("javaapi")))
  )
  .dependsOn(algebirdCore)<|MERGE_RESOLUTION|>--- conflicted
+++ resolved
@@ -10,13 +10,8 @@
 val quasiquotesVersion = "2.1.0"
 val scalaTestVersion = "3.2.3"
 val scalaTestPlusVersion = "3.1.0.0-RC2"
-<<<<<<< HEAD
-val scalacheckVersion = "1.15.2"
-val scalaCollectionCompat = "2.3.1"
-=======
 val scalacheckVersion = "1.15.1"
 val scalaCollectionCompat = "2.3.2"
->>>>>>> 99432ee1
 val utilVersion = "20.12.0"
 val sparkVersion = "2.4.7"
 
