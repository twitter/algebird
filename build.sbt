import ReleaseTransformations._
import algebird._
import com.typesafe.tools.mima.core._
import pl.project13.scala.sbt.JmhPlugin

val algebraVersion = "1.0.0"
val bijectionVersion = "0.9.6"
val javaEwahVersion = "1.1.6"
val paradiseVersion = "2.1.1"
val quasiquotesVersion = "2.1.0"
val scalaTestVersion = "3.0.8"
val scalacheckVersion = "1.14.2"
<<<<<<< HEAD
val utilVersion = "19.10.0"
val sparkVersion = "2.4.0"
=======
val utilVersion = "6.20.0"
val utilVersion212 = "6.39.0"
val sparkVersion = "2.4.4"
>>>>>>> 2b88f88b

def scalaBinaryVersion(scalaVersion: String) = scalaVersion match {
  case version if version.startsWith("2.11") => "2.11"
  case version if version.startsWith("2.12") => "2.12"
  case _                                     => sys.error("unknown error")
}

def isScala212x(scalaVersion: String) = scalaBinaryVersion(scalaVersion) == "2.12"

val sharedSettings = Seq(
  organization := "com.twitter",
  scalaVersion := "2.12.9",
  crossScalaVersions := Seq("2.11.12", scalaVersion.value),
  resolvers ++= Seq(
    Opts.resolver.sonatypeSnapshots,
    Opts.resolver.sonatypeReleases
  ),
  parallelExecution in Test := true,
  scalacOptions ++= Seq(
    "-unchecked",
    "-deprecation",
    "-Xlint",
    "-language:implicitConversions",
    "-language:higherKinds",
    "-language:existentials"
  ),
  scalacOptions ++= {
    if (scalaVersion.value.startsWith("2.11"))
      Seq("-Ywarn-unused", "-Ywarn-unused-import")
    else
      Seq()
  },
  scalacOptions ++= {
    if (scalaVersion.value.startsWith("2.12"))
      Seq("-Ywarn-unused", "-opt:l:inline", "-opt-inline-from:com.twitter.algebird.**")
    else
      Seq("-optimize")
  },
  javacOptions ++= Seq("-target", "1.6", "-source", "1.6"),
  libraryDependencies ++= Seq(
    "junit" % "junit" % "4.12" % Test,
    "com.novocode" % "junit-interface" % "0.11" % Test
  ),
  // Publishing options:
  releaseCrossBuild := true,
  releasePublishArtifactsAction := PgpKeys.publishSigned.value,
  releaseVersionBump := sbtrelease.Version.Bump.Minor, // need to tweak based on mima results
  publishMavenStyle := true,
  publishArtifact in Test := false,
  pomIncludeRepository := { x =>
    false
  },
  releaseProcess := Seq[ReleaseStep](
    checkSnapshotDependencies,
    inquireVersions,
    runClean,
    releaseStepCommandAndRemaining("+test"), // formerly runTest, here to deal with algebird-spark
    setReleaseVersion,
    commitReleaseVersion,
    tagRelease,
    releaseStepCommandAndRemaining("+publishSigned"), // formerly publishArtifacts, here to deal with algebird-spark
    setNextVersion,
    commitNextVersion,
    ReleaseStep(action = releaseStepCommand("sonatypeBundleRelease")),
    pushChanges
  ),
  publishTo := sonatypePublishToBundle.value,
  scmInfo := Some(
    ScmInfo(
      url("https://github.com/twitter/algebird"),
      "scm:git@github.com:twitter/algebird.git"
    )
  ),
  pomExtra := (<url>https://github.com/twitter/algebird</url>
    <licenses>
      <license>
        <name>Apache 2</name>
        <url>http://www.apache.org/licenses/LICENSE-2.0.txt</url>
        <distribution>repo</distribution>
        <comments>A business-friendly OSS license</comments>
      </license>
    </licenses>
    <developers>
      <developer>
        <id>oscar</id>
        <name>Oscar Boykin</name>
        <url>http://twitter.com/posco</url>
      </developer>
      <developer>
        <id>sritchie</id>
        <name>Sam Ritchie</name>
        <url>http://twitter.com/sritchie</url>
      </developer>
    </developers>)
) ++ mimaSettings

lazy val noPublishSettings = Seq(
  publish := {},
  publishLocal := {},
  test := {},
  publishArtifact := false
)

// https://github.com/lightbend/mima/issues/388
lazy val mimaSettings = Def.settings(
  mimaBinaryIssueFilters ++= Seq(
    ProblemFilters.exclude[DirectMissingMethodProblem]("com.twitter.algebird.IdentityMonad.*"),
    ProblemFilters.exclude[DirectMissingMethodProblem]("com.twitter.algebird.Averager.*"),
    ProblemFilters.exclude[DirectMissingMethodProblem]("com.twitter.algebird.AveragedGroup.*"),
    ProblemFilters.exclude[DirectMissingMethodProblem]("com.twitter.algebird.MomentsGroup.*"),
    ProblemFilters.exclude[DirectMissingMethodProblem]("com.twitter.algebird.MomentsAggregator.*"),
    ProblemFilters.exclude[DirectMissingMethodProblem]("com.twitter.algebird.NullGroup.*"),
    ProblemFilters.exclude[DirectMissingMethodProblem]("com.twitter.algebird.BigIntRing.*"),
    ProblemFilters.exclude[DirectMissingMethodProblem]("com.twitter.algebird.BitSetLite.*"),
    ProblemFilters.exclude[DirectMissingMethodProblem]("com.twitter.algebird.BooleanRing.*"),
    ProblemFilters.exclude[DirectMissingMethodProblem]("com.twitter.algebird.JBoolRing.*"),
    ProblemFilters.exclude[DirectMissingMethodProblem]("com.twitter.algebird.DoubleRing.*"),
    ProblemFilters.exclude[DirectMissingMethodProblem]("com.twitter.algebird.JDoubleRing.*"),
    ProblemFilters.exclude[DirectMissingMethodProblem]("com.twitter.algebird.JShortRing.*"),
    ProblemFilters.exclude[DirectMissingMethodProblem]("com.twitter.algebird.ShortRing.*"),
    ProblemFilters.exclude[DirectMissingMethodProblem]("com.twitter.algebird.IntRing.*"),
    ProblemFilters.exclude[DirectMissingMethodProblem]("com.twitter.algebird.JIntRing.*"),
    ProblemFilters.exclude[DirectMissingMethodProblem]("com.twitter.algebird.FloatRing.*"),
    ProblemFilters.exclude[DirectMissingMethodProblem]("com.twitter.algebird.JFloatRing.*"),
    ProblemFilters.exclude[DirectMissingMethodProblem]("com.twitter.algebird.LongRing.*"),
    ProblemFilters.exclude[DirectMissingMethodProblem]("com.twitter.algebird.JLongRing.*"),
    ProblemFilters.exclude[DirectMissingMethodProblem]("com.twitter.algebird.BigDecimalRing.*"),
    ProblemFilters.exclude[DirectMissingMethodProblem]("com.twitter.algebird.UnitGroup.*"),
    ProblemFilters.exclude[DirectMissingMethodProblem]("com.twitter.algebird.HLLSeries.*"),
    ProblemFilters.exclude[DirectMissingMethodProblem]("com.twitter.algebird.SparseHLL.*"),
    ProblemFilters.exclude[DirectMissingMethodProblem]("com.twitter.algebird.DenseHLL.*"),
    ProblemFilters.exclude[DirectMissingMethodProblem]("com.twitter.algebird.StringMonoid.*"),
    ProblemFilters.exclude[DirectMissingMethodProblem]("com.twitter.algebird.OrValMonoid.*"),
    ProblemFilters.exclude[DirectMissingMethodProblem]("com.twitter.algebird.AndValMonoid.*"),
    ProblemFilters.exclude[DirectMissingMethodProblem]("com.twitter.algebird.DecayedValueMonoid.*"),
    ProblemFilters.exclude[DirectMissingMethodProblem]("com.twitter.algebird.MinHashSignature.*"),
    ProblemFilters.exclude[DirectMissingMethodProblem]("com.twitter.algebird.statistics.PlainCounter.*"),
    ProblemFilters.exclude[DirectMissingMethodProblem]("com.twitter.algebird.statistics.AtomicCounter.*"),
    ProblemFilters
      .exclude[DirectMissingMethodProblem]("com.twitter.algebird.statistics.GaussianDistributionMonoid.*"),
    ProblemFilters
      .exclude[DirectMissingMethodProblem]("com.twitter.algebird.util.summer.CompactionSize.apply"),
    ProblemFilters
      .exclude[DirectMissingMethodProblem]("com.twitter.algebird.util.summer.FlushFrequency.apply"),
    ProblemFilters
      .exclude[DirectMissingMethodProblem]("com.twitter.algebird.util.summer.MemoryFlushPercent.apply"),
    ProblemFilters
      .exclude[DirectMissingMethodProblem]("com.twitter.algebird.util.summer.UpdateFrequency.apply"),
    ProblemFilters
      .exclude[DirectMissingMethodProblem]("com.twitter.algebird.util.summer.RollOverFrequency.apply"),
    ProblemFilters
      .exclude[DirectMissingMethodProblem]("com.twitter.algebird.util.summer.HeavyHittersPercent.apply"),
    ProblemFilters.exclude[DirectMissingMethodProblem]("com.twitter.algebird.util.summer.BufferSize.apply"),
    ProblemFilters.exclude[DirectMissingMethodProblem]("com.twitter.algebird.util.summer.Compact.apply"),
    ProblemFilters.exclude[IncompatibleSignatureProblem]("com.twitter.algebird.MinHashSignature.*"),
    ProblemFilters.exclude[IncompatibleSignatureProblem]("com.twitter.algebird.MinHasher.*")
  )
)

/**
 * This returns the previous jar we released that is compatible with
 * the current.
 */
val noBinaryCompatCheck = Set[String]("benchmark", "caliper", "generic", "spark")

def previousVersion(subProj: String) =
  Some(subProj)
    .filterNot(noBinaryCompatCheck.contains)
    .map { s =>
      "com.twitter" %% ("algebird-" + s) % "0.13.5"
    }

lazy val algebird = Project(id = "algebird", base = file("."))
  .settings(sharedSettings)
  .settings(noPublishSettings)
  .settings(
    coverageExcludedPackages := "<empty>;.*\\.benchmark\\..*",
    mimaFailOnNoPrevious := false
  )
  .aggregate(
    algebirdCore,
    algebirdTest,
    algebirdUtil,
    algebirdBijection,
    algebirdBenchmark,
    algebirdGeneric,
    algebirdSpark
  )

def module(name: String) = {
  val id = "algebird-%s".format(name)
  Project(id = id, base = file(id))
    .settings(sharedSettings ++ Seq(Keys.name := id, mimaPreviousArtifacts := previousVersion(name).toSet))
}

lazy val algebirdCore = module("core").settings(
  initialCommands := """
                     import com.twitter.algebird._
                     """.stripMargin('|'),
  libraryDependencies ++=
    Seq(
      "com.googlecode.javaewah" % "JavaEWAH" % javaEwahVersion,
      "org.typelevel" %% "algebra" % algebraVersion,
      "org.scala-lang" % "scala-reflect" % scalaVersion.value,
      "org.scalatest" %% "scalatest" % scalaTestVersion % "test"
    ),
  sourceGenerators in Compile += Def.task {
    GenTupleAggregators.gen((sourceManaged in Compile).value)
  }.taskValue,
  addCompilerPlugin(("org.scalamacros" % "paradise" % paradiseVersion).cross(CrossVersion.full)),
  // Scala 2.12's doc task was failing.
  sources in (Compile, doc) ~= (_.filterNot(_.absolutePath.contains("javaapi"))),
  testOptions in Test := Seq(Tests.Argument(TestFrameworks.JUnit, "-a"))
)

lazy val algebirdTest = module("test")
  .settings(
    testOptions in Test ++= Seq(Tests.Argument(TestFrameworks.ScalaCheck, "-verbosity", "4")),
    libraryDependencies ++=
      Seq(
        "org.scalacheck" %% "scalacheck" % scalacheckVersion,
        "org.scalatest" %% "scalatest" % scalaTestVersion
      ),
    addCompilerPlugin(("org.scalamacros" % "paradise" % paradiseVersion).cross(CrossVersion.full))
  )
  .dependsOn(algebirdCore)

lazy val algebirdBenchmark = module("benchmark")
  .settings(JmhPlugin.projectSettings: _*)
  .settings(noPublishSettings)
  .settings(
    coverageExcludedPackages := "com\\.twitter\\.algebird\\.benchmark.*",
    libraryDependencies ++= Seq("com.twitter" %% "bijection-core" % bijectionVersion)
  )
  .dependsOn(algebirdCore, algebirdUtil, algebirdTest % "test->compile")
  .enablePlugins(JmhPlugin)

lazy val algebirdUtil = module("util")
  .settings(
    libraryDependencies ++= Seq("com.twitter" %% "util-core" % utilVersion)
  )
  .dependsOn(algebirdCore, algebirdTest % "test->test")

lazy val algebirdBijection = module("bijection")
  .settings(
    libraryDependencies += "com.twitter" %% "bijection-core" % bijectionVersion
  )
  .dependsOn(algebirdCore, algebirdTest % "test->test")

lazy val algebirdSpark = module("spark")
  .settings(
    libraryDependencies += "org.apache.spark" %% "spark-core" % sparkVersion % "provided",
    scalacOptions := scalacOptions.value
      .filterNot(_.contains("inline")) // Disable optimizations for now: https://github.com/scala/bug/issues/11247
  )
  .dependsOn(algebirdCore, algebirdTest % "test->test")

lazy val algebirdGeneric = module("generic")
  .settings(
    addCompilerPlugin(("org.scalamacros" % "paradise" % paradiseVersion).cross(CrossVersion.full)),
    libraryDependencies ++= Seq(
      "com.chuusai" %% "shapeless" % "2.3.3",
      "com.github.alexarchambault" %% "scalacheck-shapeless_1.14" % "1.2.3"
    )
  )
  .dependsOn(algebirdCore, algebirdTest % "test->test")

lazy val docsMappingsAPIDir = settingKey[String]("Name of subdirectory in site target directory for api docs")

lazy val docSettings = Seq(
  micrositeName := "Algebird",
  micrositeDescription := "Abstract Algebra for Scala.",
  micrositeAuthor := "Algebird's contributors",
  micrositeHighlightTheme := "atom-one-light",
  micrositeHomepage := "https://twitter.github.io/algebird",
  micrositeBaseUrl := "algebird",
  micrositeDocumentationUrl := "api",
  micrositeGithubOwner := "twitter",
  micrositeExtraMdFiles := Map(
    file("CONTRIBUTING.md") -> microsites.ExtraMdFileConfig("contributing.md", "contributing")
  ),
  micrositeGithubRepo := "algebird",
  micrositePalette := Map(
    "brand-primary" -> "#5B5988",
    "brand-secondary" -> "#292E53",
    "brand-tertiary" -> "#222749",
    "gray-dark" -> "#49494B",
    "gray" -> "#7B7B7E",
    "gray-light" -> "#E5E5E6",
    "gray-lighter" -> "#F4F3F4",
    "white-color" -> "#FFFFFF"
  ),
  autoAPIMappings := true,
  docsMappingsAPIDir := "api",
  addMappingsToSiteDir(mappings in (ScalaUnidoc, packageDoc), docsMappingsAPIDir),
  ghpagesNoJekyll := false,
  fork in tut := true,
  fork in (ScalaUnidoc, unidoc) := true,
  scalacOptions in (ScalaUnidoc, unidoc) ++= Seq(
    "-doc-source-url",
    "https://github.com/twitter/algebird/tree/develop€{FILE_PATH}.scala",
    "-sourcepath",
    baseDirectory.in(LocalRootProject).value.getAbsolutePath,
    "-diagrams"
  ),
  git.remoteRepo := "git@github.com:twitter/algebird.git",
  includeFilter in makeSite := "*.html" | "*.css" | "*.png" | "*.jpg" | "*.gif" | "*.js" | "*.swf" | "*.yml" | "*.md"
)

// Documentation is generated for projects defined in
// `docsSourcesAndProjects`.
lazy val docs = project
  .enablePlugins(MicrositesPlugin, TutPlugin, ScalaUnidocPlugin, GhpagesPlugin)
  .settings(moduleName := "algebird-docs")
  .settings(sharedSettings)
  .settings(noPublishSettings)
  .settings(docSettings)
  .settings(
    scalacOptions in Tut ~= (_.filterNot(Set("-Ywarn-unused-import", "-Ywarn-dead-code"))),
    sources in (ScalaUnidoc, unidoc) ~= (_.filterNot(_.absolutePath.contains("javaapi")))
  )
  .dependsOn(algebirdCore)<|MERGE_RESOLUTION|>--- conflicted
+++ resolved
@@ -10,14 +10,8 @@
 val quasiquotesVersion = "2.1.0"
 val scalaTestVersion = "3.0.8"
 val scalacheckVersion = "1.14.2"
-<<<<<<< HEAD
 val utilVersion = "19.10.0"
-val sparkVersion = "2.4.0"
-=======
-val utilVersion = "6.20.0"
-val utilVersion212 = "6.39.0"
 val sparkVersion = "2.4.4"
->>>>>>> 2b88f88b
 
 def scalaBinaryVersion(scalaVersion: String) = scalaVersion match {
   case version if version.startsWith("2.11") => "2.11"
