--- conflicted
+++ resolved
@@ -12,13 +12,8 @@
 val scalaTestPlusVersion = "3.1.0.0-RC2"
 val scalacheckVersion = "1.14.3"
 val scalaCollectionCompat = "2.1.6"
-<<<<<<< HEAD
-val utilVersion = "20.6.0"
-val sparkVersion = "2.4.5"
-=======
 val utilVersion = "20.4.1"
 val sparkVersion = "2.4.6"
->>>>>>> 5bcc0406
 
 def scalaVersionSpecificFolders(srcBaseDir: java.io.File, scalaVersion: String) =
   CrossVersion.partialVersion(scalaVersion) match {
