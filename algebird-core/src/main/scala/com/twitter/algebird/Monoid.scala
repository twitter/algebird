/*
Copyright 2012 Twitter, Inc.

Licensed under the Apache License, Version 2.0 (the "License");
you may not use this file except in compliance with the License.
You may obtain a copy of the License at

http://www.apache.org/licenses/LICENSE-2.0

Unless required by applicable law or agreed to in writing, software
distributed under the License is distributed on an "AS IS" BASIS,
WITHOUT WARRANTIES OR CONDITIONS OF ANY KIND, either express or implied.
See the License for the specific language governing permissions and
limitations under the License.
*/
package com.twitter.algebird

import algebra.{ Monoid => AMonoid }
import algebra.ring.{ AdditiveMonoid }
import scala.annotation.implicitNotFound
import scala.math.Equiv
import scala.reflect.ClassTag

import java.lang.{ Integer => JInt, Short => JShort, Long => JLong, Float => JFloat, Double => JDouble, Boolean => JBool }
import java.util.{ List => JList, Map => JMap }

import scala.collection.mutable.{ Map => MMap }
import scala.collection.{ Map => ScMap }

/**
 * Monoid (take a deep breath, and relax about the weird name):
 *   This is a semigroup that has an additive identity (called zero), such that a+0=a, 0+a=a, for every a
 */
@implicitNotFound(msg = "Cannot find Monoid type class for ${T}")
<<<<<<< HEAD
trait Monoid[@specialized(Int, Long, Float, Double) T] extends Semigroup[T] with AMonoid[T] with AdditiveMonoid[T] {
=======
trait Monoid[@specialized(Int, Long, Float, Double) T] extends Semigroup[T] {
  /** Returns the identity element of `$T` for [[plus]]. */
  def zero: T //additive identity
>>>>>>> 3c0d3a5a
  def isNonZero(v: T): Boolean = (v != zero)
  def assertNotZero(v: T) {
    if (!isNonZero(v)) {
      throw new java.lang.IllegalArgumentException("argument should not be zero")
    }
  }

  def nonZeroOption(v: T): Option[T] = {
    if (isNonZero(v)) {
      Some(v)
    } else {
      None
    }
  }
  override def sum(vs: TraversableOnce[T]): T = sumOption(vs).getOrElse(zero)

  /**
   * These are from algebra.Monoid
   */
  override def additive: AMonoid[T] = this
  override def empty: T = zero
  override def combineAll(t: TraversableOnce[T]): T = sum(t)
}

// For Java interop so they get the default methods
abstract class AbstractMonoid[T] extends Monoid[T]

/**
 * Some(5) + Some(3) == Some(8)
 * Some(5) + None == Some(5)
 */
class OptionMonoid[T](implicit semi: Semigroup[T]) extends Monoid[Option[T]] {
  def zero = None
  def plus(left: Option[T], right: Option[T]): Option[T] = {
    if (left.isEmpty) {
      right
    } else if (right.isEmpty) {
      left
    } else {
      Some(semi.plus(left.get, right.get))
    }
  }
  override def sumOption(items: TraversableOnce[Option[T]]): Option[Option[T]] =
    if (items.isEmpty) None
    else Some(semi.sumOption(items.filter(_.isDefined).map { _.get }))
}

class EitherMonoid[L, R](implicit semigroupl: Semigroup[L], monoidr: Monoid[R]) extends EitherSemigroup[L, R]()(semigroupl, monoidr) with Monoid[Either[L, R]] {
  override lazy val zero = Right(monoidr.zero)
}

object StringMonoid extends Monoid[String] {
  override val zero = ""
  override def plus(left: String, right: String) = left + right
  override def sumOption(items: TraversableOnce[String]): Option[String] =
    if (items.isEmpty) None
    else Some(items.mkString(""))
}

/**
 * List concatenation monoid.
 * plus means concatenation, zero is empty list
 */
class ListMonoid[T] extends Monoid[List[T]] {
  override def zero = List[T]()
  override def plus(left: List[T], right: List[T]) = left ++ right
  override def sumOption(items: TraversableOnce[List[T]]): Option[List[T]] =
    if (items.isEmpty) None
    else {
      // ListBuilder mutates the tail of the list until
      // result is called so that it is O(N) to push N things on, not N^2
      val builder = List.newBuilder[T]
      items.foreach { builder ++= _ }
      Some(builder.result())
    }
}

// equivalent to ListMonoid
class SeqMonoid[T] extends Monoid[Seq[T]] {
  override def zero = Seq[T]()
  override def plus(left: Seq[T], right: Seq[T]) = left ++ right
  override def sumOption(items: TraversableOnce[Seq[T]]): Option[Seq[T]] =
    if (items.isEmpty) None
    else {
      val builder = Seq.newBuilder[T]
      items.foreach { builder ++= _ }
      Some(builder.result())
    }
}

/**
 * Pair-wise sum Array monoid.
 *
 * plus returns left[i] + right[i] for all array elements.
 * The resulting array will be as long as the longest array (with its elements duplicated)
 * zero is an empty array
 */
class ArrayMonoid[T: ClassTag](implicit semi: Semigroup[T]) extends Monoid[Array[T]] {

  //additive identity
  override def isNonZero(v: Array[T]): Boolean = v.nonEmpty

  override def zero = Array[T]()
  override def plus(left: Array[T], right: Array[T]) = {
    val (longer, shorter) = if (left.length > right.length) (left, right) else (right, left)
    val sum = longer.clone
    for (i <- 0 until shorter.length)
      sum.update(i, semi.plus(sum(i), shorter(i)))

    sum
  }
}

/**
 * Set union monoid.
 * plus means union, zero is empty set
 */
class SetMonoid[T] extends Monoid[Set[T]] {
  override def zero = Set[T]()
  override def plus(left: Set[T], right: Set[T]) = left ++ right
  override def sumOption(items: TraversableOnce[Set[T]]): Option[Set[T]] =
    if (items.isEmpty) None
    else {
      val mutable = scala.collection.mutable.Set[T]()
      items.foreach { s => mutable ++= s }
      Some(mutable.toSet)
    }
}

/**
 * Function1 monoid.
 * plus means function composition, zero is the identity function
 */
class Function1Monoid[T] extends Monoid[Function1[T, T]] {
  override def zero = identity[T]

  // (f1 + f2)(x) = f2(f1(x)) so that:
  // listOfFn.foldLeft(x) { (v, fn) => fn(v) } = (Monoid.sum(listOfFn))(x)
  override def plus(f1: Function1[T, T], f2: Function1[T, T]) = {
    (t: T) => f2(f1(t))
  }
}

// To use the OrValMonoid wrap your item in a OrVal object
case class OrVal(get: Boolean) extends AnyVal

object OrVal {
  implicit def monoid: Monoid[OrVal] = OrValMonoid
  def unboxedMonoid: Monoid[Boolean] = new Monoid[Boolean] {
    def zero = false
    def plus(l: Boolean, r: Boolean) = l || r
    override def sumOption(its: TraversableOnce[Boolean]) =
      if (its.isEmpty) None
      else Some(its.exists(identity))
  }
}

/**
 * Boolean OR monoid.
 * plus means logical OR, zero is false.
 */
object OrValMonoid extends Monoid[OrVal] {
  override def zero = OrVal(false)
  override def plus(l: OrVal, r: OrVal) = if (l.get) l else r
  override def sumOption(its: TraversableOnce[OrVal]) =
    if (its.isEmpty) None
    else Some(OrVal(its.exists(_.get)))
}

// To use the AndValMonoid wrap your item in a AndVal object
case class AndVal(get: Boolean) extends AnyVal

object AndVal {
  implicit def monoid: Monoid[AndVal] = AndValMonoid
  def unboxedMonoid: Monoid[Boolean] = new Monoid[Boolean] {
    def zero = true
    def plus(l: Boolean, r: Boolean) = l && r
    override def sumOption(its: TraversableOnce[Boolean]) =
      if (its.isEmpty) None
      else Some(its.forall(identity))
  }
}

/**
 * Boolean AND monoid.
 * plus means logical AND, zero is true.
 */
object AndValMonoid extends Monoid[AndVal] {
  override def zero = AndVal(true)
  override def plus(l: AndVal, r: AndVal) = if (l.get) r else l
  override def sumOption(its: TraversableOnce[AndVal]) =
    if (its.isEmpty) None
    else Some(AndVal(its.forall(_.get)))
}

class FromAlgebraMonoid[T](m: AMonoid[T]) extends FromAlgebraSemigroup(m) with Monoid[T] {
  override def sum(ts: TraversableOnce[T]): T = m.combineAll(ts)
  override def zero: T = m.empty
}

private[algebird] trait FromAlgebraMonoidImplicit1 {
  implicit def fromAlgebraAdditiveMonoid[T](implicit m: AdditiveMonoid[T]): Monoid[T] =
    new FromAlgebraMonoid(m.additive)
}

private[algebird] trait FromAlgebraMonoidImplicit0 extends FromAlgebraMonoidImplicit1 {
  implicit def fromAlgebraMonoid[T](implicit m: AMonoid[T]): Monoid[T] = new FromAlgebraMonoid(m)
}

object Monoid extends GeneratedMonoidImplicits with ProductMonoids with FromAlgebraMonoidImplicit0 {
  // This pattern is really useful for typeclasses
  def zero[T](implicit mon: Monoid[T]) = mon.zero
  // strictly speaking, same as Semigroup, but most interesting examples
  // are monoids, and code already depends on this:
  def plus[T](l: T, r: T)(implicit monoid: Monoid[T]): T = monoid.plus(l, r)
  def assertNotZero[T](v: T)(implicit monoid: Monoid[T]) = monoid.assertNotZero(v)
  def isNonZero[T](v: T)(implicit monoid: Monoid[T]) = monoid.isNonZero(v)
  def nonZeroOption[T](v: T)(implicit monoid: Monoid[T]) = monoid.nonZeroOption(v)
  // Left sum: (((a + b) + c) + d)
  def sum[T](iter: TraversableOnce[T])(implicit monoid: Monoid[T]): T =
    monoid.sum(iter)

  def from[T](z: => T)(associativeFn: (T, T) => T): Monoid[T] = new Monoid[T] {
    lazy val zero = z
    def plus(l: T, r: T) = associativeFn(l, r)
  }

  /**
   * Return an Equiv[T] that uses isNonZero to return equality for all zeros
   * useful for Maps/Vectors that have many equivalent in memory representations of zero
   */
  def zeroEquiv[T: Equiv: Monoid]: Equiv[T] = Equiv.fromFunction { (a: T, b: T) =>
    (!isNonZero(a) && !isNonZero(b)) || Equiv[T].equiv(a, b)
  }

  /**
   * Same as v + v + v .. + v (i times in total)
   * requires i >= 0, wish we had NonnegativeBigInt as a class
   */
  def intTimes[T](i: BigInt, v: T)(implicit mon: Monoid[T]): T = {
    require(i >= 0, "Cannot do negative products with a Monoid, try Group.intTimes")
    if (i == 0) {
      mon.zero
    } else {
      Semigroup.intTimes(i, v)(mon)
    }
  }

  implicit def nullMonoid: Monoid[Null] = NullGroup
  implicit def unitMonoid: Monoid[Unit] = UnitGroup
  implicit def boolMonoid: Monoid[Boolean] = BooleanRing
  implicit def jboolMonoid: Monoid[JBool] = JBoolRing
  implicit def intMonoid: Monoid[Int] = IntRing
  implicit def jintMonoid: Monoid[JInt] = JIntRing
  implicit def shortMonoid: Monoid[Short] = ShortRing
  implicit def jshortMonoid: Monoid[JShort] = JShortRing
  implicit def bigIntMonoid: Monoid[BigInt] = BigIntRing
  implicit def bigDecimalMonoid: Monoid[BigDecimal] = implicitly[Ring[BigDecimal]]
  implicit def longMonoid: Monoid[Long] = LongRing
  implicit def jlongMonoid: Monoid[JLong] = JLongRing
  implicit def floatMonoid: Monoid[Float] = FloatRing
  implicit def jfloatMonoid: Monoid[JFloat] = JFloatRing
  implicit def doubleMonoid: Monoid[Double] = DoubleRing
  implicit def jdoubleMonoid: Monoid[JDouble] = JDoubleRing
  implicit def stringMonoid: Monoid[String] = StringMonoid
  implicit def optionMonoid[T: Semigroup]: Monoid[Option[T]] = new OptionMonoid[T]
  implicit def listMonoid[T]: Monoid[List[T]] = new ListMonoid[T]
  implicit def seqMonoid[T]: Monoid[Seq[T]] = new SeqMonoid[T]
  implicit def arrayMonoid[T: ClassTag](implicit semi: Semigroup[T]) = new ArrayMonoid[T]
  implicit def indexedSeqMonoid[T: Monoid]: Monoid[IndexedSeq[T]] = new IndexedSeqMonoid[T]
  implicit def jlistMonoid[T]: Monoid[JList[T]] = new JListMonoid[T]
  implicit def setMonoid[T]: Monoid[Set[T]] = new SetMonoid[T]
  implicit def mapMonoid[K, V: Semigroup]: Monoid[Map[K, V]] = new MapMonoid[K, V]
  implicit def scMapMonoid[K, V: Semigroup]: Monoid[ScMap[K, V]] = new ScMapMonoid[K, V]
  implicit def jmapMonoid[K, V: Semigroup]: Monoid[JMap[K, V]] = new JMapMonoid[K, V]
  implicit def eitherMonoid[L: Semigroup, R: Monoid]: Monoid[Either[L, R]] = new EitherMonoid[L, R]
  implicit def function1Monoid[T]: Monoid[Function1[T, T]] = new Function1Monoid[T]
}<|MERGE_RESOLUTION|>--- conflicted
+++ resolved
@@ -32,13 +32,7 @@
  *   This is a semigroup that has an additive identity (called zero), such that a+0=a, 0+a=a, for every a
  */
 @implicitNotFound(msg = "Cannot find Monoid type class for ${T}")
-<<<<<<< HEAD
 trait Monoid[@specialized(Int, Long, Float, Double) T] extends Semigroup[T] with AMonoid[T] with AdditiveMonoid[T] {
-=======
-trait Monoid[@specialized(Int, Long, Float, Double) T] extends Semigroup[T] {
-  /** Returns the identity element of `$T` for [[plus]]. */
-  def zero: T //additive identity
->>>>>>> 3c0d3a5a
   def isNonZero(v: T): Boolean = (v != zero)
   def assertNotZero(v: T) {
     if (!isNonZero(v)) {
