--- conflicted
+++ resolved
@@ -19,15 +19,10 @@
   implicit def toPlus[T: Semigroup](t: T) = new PlusOp(t)
   implicit def toMinus[T: Group](t: T) = new MinusOp(t)
   implicit def toTimes[T: Ring](t: T) = new TimesOp(t)
-<<<<<<< HEAD
-  implicit def toRichTraversable[T](t: TraversableOnce[T]) = new RichTraversable(t)
-=======
-  implicit def toDiv[T: Field](t: T) = new DivOp(t)
   implicit def toRichTraversableFromIterator[T](t: Iterator[T]): RichTraversable[T] =
     new RichTraversable(t)
   implicit def toRichTraversable[T](t: Traversable[T]): RichTraversable[T] =
     new RichTraversable(t)
->>>>>>> 1520068a
 }
 
 class PlusOp[T: Semigroup](t: T) {
