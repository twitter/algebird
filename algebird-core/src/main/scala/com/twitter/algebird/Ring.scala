/*
Copyright 2012 Twitter, Inc.

Licensed under the Apache License, Version 2.0 (the "License");
you may not use this file except in compliance with the License.
You may obtain a copy of the License at

http://www.apache.org/licenses/LICENSE-2.0

Unless required by applicable law or agreed to in writing, software
distributed under the License is distributed on an "AS IS" BASIS,
WITHOUT WARRANTIES OR CONDITIONS OF ANY KIND, either express or implied.
See the License for the specific language governing permissions and
limitations under the License.
*/
package com.twitter.algebird

import java.lang.{ Integer => JInt, Short => JShort, Long => JLong, Float => JFloat, Double => JDouble, Boolean => JBool }
import algebra.ring.{ Ring => ARing }

import scala.annotation.implicitNotFound
/**
 * Ring: Group + multiplication (see: http://en.wikipedia.org/wiki/Ring_%28mathematics%29)
 *  and the three elements it defines:
 *  - additive identity aka zero
 *  - addition
 *  - multiplication
 *
 *
 *  Note, if you have distributive property, additive inverses, and multiplicative identity you
 *  can prove you have a commutative group under the ring:
 *
 *  1. (a + 1)*(b + 1) = a(b + 1) + (b + 1)
 *  2.                 = ab + a + b + 1
 *  3. or:
 *  4.
 *  5.                 = (a + 1)b + (a + 1)
 *  6.                 = ab + b + a + 1
 *  7.
 *  8. So: ab + a + b + 1 == ab + b + a + 1
 *  9.   using the fact that -(ab) and -1 exist, we get:
 * 10. a + b == b + a
 */

@implicitNotFound(msg = "Cannot find Ring type class for ${T}")
trait Ring[@specialized(Int, Long, Float, Double) T] extends Group[T] with ARing[T] {
  def one: T
  def times(a: T, b: T): T
  override def product(iter: TraversableOnce[T]): T =
    if (iter.isEmpty) one // avoid hitting one as some have abused Ring for Rng
    else iter.reduce(times)
}

// For Java interop so they get the default methods
abstract class AbstractRing[T] extends Ring[T]

class NumericRing[T](implicit num: Numeric[T]) extends Ring[T] {
  override def zero = num.zero
  override def one = num.one
  override def negate(t: T) = num.negate(t)
  override def plus(l: T, r: T) = num.plus(l, r)
  override def minus(l: T, r: T) = num.minus(l, r)
  override def times(l: T, r: T) = num.times(l, r)
}

object IntRing extends Ring[Int] {
  override def zero = 0
  override def one = 1
  override def negate(v: Int) = -v
  override def plus(l: Int, r: Int) = l + r
  override def minus(l: Int, r: Int) = l - r
  override def times(l: Int, r: Int) = l * r
  override def sum(t: TraversableOnce[Int]): Int = {
    var sum = 0
    t.foreach(sum += _)
    sum
  }
  override def sumOption(t: TraversableOnce[Int]): Option[Int] =
    if (t.isEmpty) None
    else Some(sum(t))
}

object ShortRing extends Ring[Short] {
  override def zero = 0.toShort
  override def one = 1.toShort
  override def negate(v: Short) = (-v).toShort
  override def plus(l: Short, r: Short) = (l + r).toShort
  override def minus(l: Short, r: Short) = (l - r).toShort
  override def times(l: Short, r: Short) = (l * r).toShort
  override def sum(t: TraversableOnce[Short]): Short = {
    var sum = 0
    t.foreach(sum += _)
    sum.toShort
  }
  override def sumOption(t: TraversableOnce[Short]): Option[Short] =
    if (t.isEmpty) None
    else Some(sum(t))
}

object LongRing extends Ring[Long] {
  override def zero = 0L
  override def one = 1L
  override def negate(v: Long) = -v
  override def plus(l: Long, r: Long) = l + r
  override def minus(l: Long, r: Long) = l - r
  override def times(l: Long, r: Long) = l * r
  override def sum(t: TraversableOnce[Long]): Long = {
    var sum = 0L
    t.foreach(sum += _)
    sum
  }
  override def sumOption(t: TraversableOnce[Long]): Option[Long] =
    if (t.isEmpty) None
    else Some(sum(t))
}

object FloatRing extends Ring[Float] {
  override def one = 1.0f
  override def zero = 0.0f
  override def negate(v: Float) = -v
  override def plus(l: Float, r: Float) = l + r
  override def minus(l: Float, r: Float) = l - r
  override def times(l: Float, r: Float) = l * r
}

object DoubleRing extends Ring[Double] {
  override def one = 1.0
  override def zero = 0.0
  override def negate(v: Double) = -v
  override def plus(l: Double, r: Double) = l + r
  override def minus(l: Double, r: Double) = l - r
  override def times(l: Double, r: Double) = l * r
}

object BooleanRing extends Ring[Boolean] {
  override def one = true
  override def zero = false
  override def negate(v: Boolean) = v
  override def plus(l: Boolean, r: Boolean) = l ^ r
  override def minus(l: Boolean, r: Boolean) = l ^ r
  override def times(l: Boolean, r: Boolean) = l && r
}

object BigIntRing extends NumericRing[BigInt]
object BigDecimalRing extends NumericRing[BigDecimal]

trait NumericRingProvider {
  implicit def numericRing[T: Numeric]: Ring[T] = new NumericRing[T]
}

class FromAlgebraRing[T](r: ARing[T]) extends Ring[T] {
  override def zero: T = r.zero
  override def one: T = r.one
  override def plus(a: T, b: T): T = r.plus(a, b)
  override def negate(t: T): T = r.negate(t)
  override def minus(a: T, b: T): T = r.minus(a, b)
  override def sum(ts: TraversableOnce[T]): T = r.sum(ts)
  override def sumOption(ts: TraversableOnce[T]): Option[T] = r.trySum(ts)
  override def times(a: T, b: T): T = r.times(a, b)
  override def product(ts: TraversableOnce[T]): T = r.product(ts)
}

private[algebird] trait RingImplicits0 extends NumericRingProvider {
  implicit def fromAlgebraRing[T](implicit r: ARing[T]): Ring[T] =
    new FromAlgebraRing(r)
}

object Ring extends GeneratedRingImplicits with ProductRings with RingImplicits0 {
  // This pattern is really useful for typeclasses
  def one[T](implicit rng: Ring[T]) = rng.one
  def times[T](l: T, r: T)(implicit rng: Ring[T]) = rng.times(l, r)
  def asTimesMonoid[T](implicit ring: Ring[T]): Monoid[T] =
    Monoid.from[T](ring.one)(ring.times _)
  // Left product: (((a * b) * c) * d)
  def product[T](iter: TraversableOnce[T])(implicit ring: Ring[T]) =
    ring.product(iter)

  // If the ring doesn't have a one, or you want to distinguish empty cases:
  def productOption[T](it: TraversableOnce[T])(implicit rng: Ring[T]): Option[T] =
    if (it.isEmpty) None
    else Some(rng.product(it))

<<<<<<< HEAD
  implicit def boolRing: Ring[Boolean] = BooleanRing
  implicit def jboolRing: Ring[JBool] = JBoolRing
  implicit def intRing: Ring[Int] = IntRing
  implicit def jintRing: Ring[JInt] = JIntRing
  implicit def shortRing: Ring[Short] = ShortRing
  implicit def jshortRing: Ring[JShort] = JShortRing
  implicit def longRing: Ring[Long] = LongRing
  implicit def bigIntRing: Ring[BigInt] = BigIntRing
  implicit def jlongRing: Ring[JLong] = JLongRing
  implicit def floatRing: Ring[Float] = FloatRing
  implicit def jfloatRing: Ring[JFloat] = JFloatRing
  implicit def doubleRing: Ring[Double] = DoubleRing
  implicit def jdoubleRing: Ring[JDouble] = JDoubleRing
=======
  implicit def numericRing[T: Numeric]: Ring[T] = new NumericRing[T]
  implicit val boolRing: Ring[Boolean] = BooleanField
  implicit val jboolRing: Ring[JBool] = JBoolField
  implicit val intRing: Ring[Int] = IntRing
  implicit val jintRing: Ring[JInt] = JIntRing
  implicit val shortRing: Ring[Short] = ShortRing
  implicit val jshortRing: Ring[JShort] = JShortRing
  implicit val longRing: Ring[Long] = LongRing
  implicit val bigIntRing: Ring[BigInt] = BigIntRing
  implicit val bigDecimalRing: Ring[BigDecimal] = BigDecimalRing
  implicit val jlongRing: Ring[JLong] = JLongRing
  implicit val floatRing: Ring[Float] = FloatField
  implicit val jfloatRing: Ring[JFloat] = JFloatField
  implicit val doubleRing: Ring[Double] = DoubleField
  implicit val jdoubleRing: Ring[JDouble] = JDoubleField
>>>>>>> 2c5aa7ad
  implicit def indexedSeqRing[T: Ring]: Ring[IndexedSeq[T]] = new IndexedSeqRing[T]
  implicit def mapRing[K, V](implicit ring: Ring[V]) = new MapRing[K, V]()(ring)
  implicit def scMapRing[K, V](implicit ring: Ring[V]) = new ScMapRing[K, V]()(ring)
}<|MERGE_RESOLUTION|>--- conflicted
+++ resolved
@@ -180,7 +180,6 @@
     if (it.isEmpty) None
     else Some(rng.product(it))
 
-<<<<<<< HEAD
   implicit def boolRing: Ring[Boolean] = BooleanRing
   implicit def jboolRing: Ring[JBool] = JBoolRing
   implicit def intRing: Ring[Int] = IntRing
@@ -194,24 +193,9 @@
   implicit def jfloatRing: Ring[JFloat] = JFloatRing
   implicit def doubleRing: Ring[Double] = DoubleRing
   implicit def jdoubleRing: Ring[JDouble] = JDoubleRing
-=======
-  implicit def numericRing[T: Numeric]: Ring[T] = new NumericRing[T]
-  implicit val boolRing: Ring[Boolean] = BooleanField
-  implicit val jboolRing: Ring[JBool] = JBoolField
-  implicit val intRing: Ring[Int] = IntRing
-  implicit val jintRing: Ring[JInt] = JIntRing
-  implicit val shortRing: Ring[Short] = ShortRing
-  implicit val jshortRing: Ring[JShort] = JShortRing
-  implicit val longRing: Ring[Long] = LongRing
-  implicit val bigIntRing: Ring[BigInt] = BigIntRing
-  implicit val bigDecimalRing: Ring[BigDecimal] = BigDecimalRing
-  implicit val jlongRing: Ring[JLong] = JLongRing
-  implicit val floatRing: Ring[Float] = FloatField
-  implicit val jfloatRing: Ring[JFloat] = JFloatField
-  implicit val doubleRing: Ring[Double] = DoubleField
-  implicit val jdoubleRing: Ring[JDouble] = JDoubleField
->>>>>>> 2c5aa7ad
   implicit def indexedSeqRing[T: Ring]: Ring[IndexedSeq[T]] = new IndexedSeqRing[T]
-  implicit def mapRing[K, V](implicit ring: Ring[V]) = new MapRing[K, V]()(ring)
-  implicit def scMapRing[K, V](implicit ring: Ring[V]) = new ScMapRing[K, V]()(ring)
+  implicit def mapRing[K, V](implicit ring: Ring[V]): Ring[Map[K, V]] =
+    new MapRing[K, V]()(ring)
+  implicit def scMapRing[K, V](implicit ring: Ring[V]): Ring[scala.collection.Map[K, V]] =
+    new ScMapRing[K, V]()(ring)
 }