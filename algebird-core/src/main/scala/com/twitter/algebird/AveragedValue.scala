/*
Copyright 2012 Twitter, Inc.

Licensed under the Apache License, Version 2.0 (the "License");
you may not use this file except in compliance with the License.
You may obtain a copy of the License at

http://www.apache.org/licenses/LICENSE-2.0

Unless required by applicable law or agreed to in writing, software
distributed under the License is distributed on an "AS IS" BASIS,
WITHOUT WARRANTIES OR CONDITIONS OF ANY KIND, either express or implied.
See the License for the specific language governing permissions and
limitations under the License.
 */

package com.twitter.algebird

import algebra.CommutativeGroup
import scala.collection.compat._

/**
 * Tracks the count and mean value of Doubles in a data stream.
 *
 * Adding two instances of [[AveragedValue]] with [[+]] is equivalent to taking an average of the two streams,
 * with each stream weighted by its count.
 *
 * The mean calculation uses a numerically stable online algorithm suitable for large numbers of records,
 * similar to Chan et. al.'s
 * [[http://en.wikipedia.org/wiki/Algorithms_for_calculating_variance#Parallel_algorithm parallel variance algorithm on Wikipedia]].
 * As long as your count doesn't overflow a Long, the mean calculation won't overflow.
 *
 * @see
 *   [[Moments.getCombinedMeanDouble]] for implementation of [[+]]
 * @param count
 *   the number of aggregated items
 * @param value
 *   the average value of all aggregated items
 */
case class AveragedValue(count: Long, value: Double) {

  /**
   * Returns a copy of this instance with a negative value. Note that
   *
   * {{{
   * a + -b == a - b
   * }}}
   */
  def unary_- : AveragedValue = copy(count = -count)

  /**
   * Averages this instance with the *opposite* of the supplied [[AveragedValue]] instance, effectively
   * subtracting out that instance's contribution to the mean.
   *
   * @param r
   *   the instance to subtract
   * @return
   *   an instance with `r`'s stream subtracted out
   */
  def -(r: AveragedValue): AveragedValue = AveragedGroup.minus(this, r)

  /**
   * Averages this instance with another [[AveragedValue]] instance.
   * @param r
   *   the other instance
   * @return
   *   an instance representing the mean of this instance and `r`.
   */
  def +(r: AveragedValue): AveragedValue = AveragedGroup.plus(this, r)

  /**
   * Returns a new instance that averages `that` into this instance.
   *
   * @param that
   *   value to average into this instance
   * @return
   *   an instance representing the mean of this instance and `that`.
   */
  def +(that: Double): AveragedValue =
<<<<<<< HEAD
    AveragedValue(count + 1L, Moments.getCombinedMeanDouble(count, value, 1L, that))
=======
    AveragedValue(count + 1L, Moments.getCombinedMeanDouble(count.toDouble, value, 1L, that))
>>>>>>> 19f30c23

  /**
   * Returns a new instance that averages `that` into this instance.
   *
   * @param that
   *   value to average into this instance
   * @return
   *   an instance representing the mean of this instance and `that`.
   */
  def +[N](that: N)(implicit num: Numeric[N]): AveragedValue =
    this + num.toDouble(that)
}

/**
 * Provides a set of operations needed to create and use [[AveragedValue]] instances.
 */
object AveragedValue {
  implicit val group: Group[AveragedValue] = AveragedGroup

  /**
   * Returns an [[Aggregator]] that uses [[AveragedValue]] to calculate the mean of all `Double` values in the
   * stream. Each Double value receives a count of 1 during aggregation.
   */
  def aggregator: Aggregator[Double, AveragedValue, Double] = Averager

  /**
   * Returns an [[Aggregator]] that uses [[AveragedValue]] to calculate the mean of all values in the stream.
   * Each numeric value receives a count of `1` during aggregation.
   *
   * @tparam N
   *   numeric type to convert into `Double`
   */
  def numericAggregator[N](implicit num: Numeric[N]): MonoidAggregator[N, AveragedValue, Double] =
    Aggregator
      .prepareMonoid((n: N) => AveragedValue(num.toDouble(n)))
      .andThenPresent(_.value)

  /**
   * Creates [[AveragedValue]] with a value of `v` and a count of 1.
   *
   * @tparam V
   *   type with an implicit conversion to Double
   */
  def apply[V: Numeric](v: V): AveragedValue = apply(1L, v)

  /**
   * Creates an [[AveragedValue]] with a count of of `c` and a value of `v`.
   *
   * @tparam V
   *   type with an implicit conversion to Double
   */
  def apply[V](c: Long, v: V)(implicit num: Numeric[V]): AveragedValue =
    AveragedValue(c, num.toDouble(v))
}

/**
 * [[Group]] implementation for [[AveragedValue]].
 *
 * @define T
 *   `AveragedValue`
 */
object AveragedGroup extends Group[AveragedValue] with CommutativeGroup[AveragedValue] {

  override val zero: AveragedValue = AveragedValue(0L, 0.0)

  override def isNonZero(av: AveragedValue): Boolean = av.count != 0L

  override def negate(av: AveragedValue): AveragedValue = -av

  /**
   * Optimized implementation of [[plus]]. Uses internal mutation to combine the supplied [[AveragedValue]]
   * instances without creating intermediate objects.
   */
  override def sumOption(iter: TraversableOnce[AveragedValue]): Option[AveragedValue] =
    if (iter.iterator.isEmpty) None
    else {
      var count = 0L
      var average = 0.0
      val it = iter.toIterator
      while (it.hasNext) {
        val av = it.next()
<<<<<<< HEAD
        average = Moments.getCombinedMeanDouble(count, average, av.count, av.value)
=======
        average = Moments.getCombinedMeanDouble(count.toDouble, average, av.count.toDouble, av.value)
>>>>>>> 19f30c23
        count += av.count
      }
      Some(AveragedValue(count, average))
    }

  /**
   * combine two AveragedValue instances
   */
  override def plus(l: AveragedValue, r: AveragedValue): AveragedValue = {
    val n = l.count
    val k = r.count
<<<<<<< HEAD
    val newAve = Moments.getCombinedMeanDouble(n, l.value, k, r.value)
=======
    val newAve = Moments.getCombinedMeanDouble(n.toDouble, l.value, k.toDouble, r.value)
>>>>>>> 19f30c23
    AveragedValue(n + k, newAve)
  }
}

/**
 * [[Aggregator]] that uses [[AveragedValue]] to calculate the mean of all `Double` values in the stream. Each
 * Double value receives a count of 1 during aggregation.
 */
object Averager extends MonoidAggregator[Double, AveragedValue, Double] {
  override val monoid: AveragedGroup.type = AveragedGroup
  override def prepare(value: Double): AveragedValue = AveragedValue(value)
  override def present(average: AveragedValue): Double = average.value
}<|MERGE_RESOLUTION|>--- conflicted
+++ resolved
@@ -77,11 +77,7 @@
    *   an instance representing the mean of this instance and `that`.
    */
   def +(that: Double): AveragedValue =
-<<<<<<< HEAD
-    AveragedValue(count + 1L, Moments.getCombinedMeanDouble(count, value, 1L, that))
-=======
     AveragedValue(count + 1L, Moments.getCombinedMeanDouble(count.toDouble, value, 1L, that))
->>>>>>> 19f30c23
 
   /**
    * Returns a new instance that averages `that` into this instance.
@@ -163,11 +159,7 @@
       val it = iter.toIterator
       while (it.hasNext) {
         val av = it.next()
-<<<<<<< HEAD
-        average = Moments.getCombinedMeanDouble(count, average, av.count, av.value)
-=======
         average = Moments.getCombinedMeanDouble(count.toDouble, average, av.count.toDouble, av.value)
->>>>>>> 19f30c23
         count += av.count
       }
       Some(AveragedValue(count, average))
@@ -179,11 +171,7 @@
   override def plus(l: AveragedValue, r: AveragedValue): AveragedValue = {
     val n = l.count
     val k = r.count
-<<<<<<< HEAD
-    val newAve = Moments.getCombinedMeanDouble(n, l.value, k, r.value)
-=======
     val newAve = Moments.getCombinedMeanDouble(n.toDouble, l.value, k.toDouble, r.value)
->>>>>>> 19f30c23
     AveragedValue(n + k, newAve)
   }
 }
