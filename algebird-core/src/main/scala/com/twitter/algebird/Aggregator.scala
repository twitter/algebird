--- conflicted
+++ resolved
@@ -123,7 +123,6 @@
     toSet[T].andThenPresent(_.size)
 
   /**
-<<<<<<< HEAD
    * Using a constant amount of memory, give an approximate unique count (~ 1% error).
    * This uses an exact set for up to 100 items,
    * then HyperLogLog (HLL) with an 1.2% standard error which uses at most 8192 bytes
@@ -131,7 +130,8 @@
    */
   def approximateUniqueCount[T: Hash128]: MonoidAggregator[T, Either[HLL, Set[T]], Long] =
     SetSizeHashAggregator[T](hllBits = 13, maxSetSize = 100)
-=======
+
+  /**
    * Returns the lower bound of a given percentile where the percentile is between (0,1]
    * The items that are iterated over cannot be negative.
    */
@@ -144,7 +144,6 @@
    */
   def approximatePercentileBounds[T](percentile: Double, k: Int)(implicit num: Numeric[T]): QTreeAggregator[T] =
     QTreeAggregator[T](percentile, k)
->>>>>>> 47921881
 }
 
 /**
